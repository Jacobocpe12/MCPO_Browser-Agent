"""
ReAct Web Navigator (Playwright MCP + Snapshot + Final Summary)
---------------------------------------------------------------
Autonomous navigation pipeline for OpenWebUI that talks to your
MCPO/Playwright MCP server at http://91.99.79.208:3880/mcp_playwright.

Features:
- Structured DOM snapshot reasoning (Cursor-style)
- "ref" based precise actions (click/type/etc)
- Screenshot + YAML structure hybrid observation
- Multi-step ReAct loop (plan → act → observe → retry) with stop conditions
- Streams narrated steps AND produces a final human summary at the end
"""

import os
import re
import time
import json
import base64
import httpx
import yaml
from typing import List, Dict, Optional, Union, Generator, Iterator


class Pipeline:
    def __init__(self):
        self.name = "ReAct Web Navigator (Playwright MCP, snapshot, summary)"
        self.description = (
            "Autonomous browser agent using Playwright MCP. "
            "Combines structured snapshots and screenshots for reasoning, "
            "streams steps, and returns a final summary."
        )
        self.version = "5.1.0" # Version incremented for fix
        self.author = "You + Gemini"
        self.debug = False

        # === Core endpoints (MCPO proxy) ===
        self.MCPO_BASE_URL = "http://91.99.79.208:3880/mcp_playwright"

        # === Model config (OpenAI-compatible) ===
        # You can override via environment:
        #   OPENAI_API_KEY, OPENAI_BASE, MODEL_NAME
        self.OPENAI_BASE = os.getenv("OPENAI_BASE", "https://ollama.gpu.lfi.rwth-aachen.de/api")
        self.OPENAI_API_KEY = os.getenv("OPENAI_API_KEY", "")
        self.MODEL_NAME = os.getenv("MODEL_NAME", "azure.gpt-4o-sweden")

        # === Loop & I/O ===
        self.LOCAL_IMG_DIR = "/tmp/playwright-output"
        os.makedirs(self.LOCAL_IMG_DIR, exist_ok=True)
        self.MAX_STEPS = 12
        self.NO_PROGRESS_LIMIT = 3  # if snapshot unchanged N times → ask user / stop
        self.SCREENSHOT_PUBLIC_BASE = "http://91.99.79.208:3888"

        # Track for summary
        self._step_log: List[str] = []
        self._last_snapshots: List[str] = []

        # Map high-level ops → MCP endpoints (aliases resolved separately)
        self._tool_endpoints = {
            "click": "browser_click",
            "type": "browser_type",
            "navigate": "browser_navigate",
            "scroll": "browser_scroll",
            "hover": "browser_hover",
            "evaluate": "browser_evaluate",
            "close": "browser_close",
            "resize": "browser_resize",
            "snapshot": "browser_snapshot",
            "take_screenshot": "browser_take_screenshot",
            "drag": "browser_drag",
            "select_option": "browser_select_option",
            "mouse_move_xy": "browser_mouse_move_xy",
            "mouse_click_xy": "browser_mouse_click_xy",
            "handle_dialog": "browser_handle_dialog",
            "network_requests": "browser_network_requests",
            "console_messages": "browser_console_messages",
            "press": "browser_press_key",
            "file_upload": "browser_file_upload",
            "fill_form": "browser_fill_form",
        }

        self._op_aliases = {
            "screenshot": "take_screenshot",
            "press_key": "press",
            "mouse_move": "mouse_move_xy",
            "mouse_click": "mouse_click_xy",
            "take_snapshot": "snapshot",
        }

    # ----------------------------------------------------------
    async def inlet(self, body: dict, user: Optional[dict] = None) -> dict:
        # Pre-run hook (can modify body if needed)
        if self.debug:
            print("[nav] inlet keys:", list((body or {}).keys()))
        return body

    # ----------------------------------------------------------
    # MAIN PIPELINE (OpenWebUI-compatible)
    # ----------------------------------------------------------
    def pipe(
        self,
        user_message: str,
        model_id: str,
        messages: List[dict],
        body: dict,
    ) -> Union[str, Generator, Iterator]:

        # === Maintain in-memory session between calls ===
        if not hasattr(self, "session"):
            class _Session:
                last_goal = None
                last_snapshot = None
                last_error = None
                tool_mode = False
            self.session = _Session()

        # === Detect intent (chat vs tool) ===
        intent = self._infer_intent(user_message)
        is_followup = (
            self.session.last_goal
            and len(user_message.split()) < 30
            and not re.search(r"https?://", user_message)
            and intent == "tool"
        )

        # === If it's a normal chat ===
        if intent == "chat" and not self.session.tool_mode:
            yield self._status("💬 Detected chat intent — replying normally.")
            reply = self._chat([
                {"role": "system", "content": "You are a helpful conversational assistant."},
                {"role": "user", "content": user_message},
            ])
            yield reply
            yield self._status("✅ Finished.", done=True)
            return

        # === Continue previous navigation ===
        if is_followup:
            yield self._status("🧩 Detected follow-up — continuing previous navigation.")
            goal = f"{self.session.last_goal}. Update based on user feedback: {user_message}"
        else:
            goal = self._extract_prompt(messages) or user_message or ""
            goal = self._rewrite_goal(goal)
            self.session.last_goal = goal
            self.session.tool_mode = True

        if not goal.strip():
            yield self._status("❌ No navigation prompt provided.", done=True)
            return

        # === Start navigation ===
        yield self._status(f"🔧 Using model: {self.MODEL_NAME} @ {self.OPENAI_BASE}")
        yield self._status(f"🎯 Goal: {goal}")

        self._step_log.clear()
        self._last_snapshots.clear()

        try:
            with httpx.Client(timeout=httpx.Timeout(60, read=60, connect=30)) as http:
                yield self._status("🛠️ Boot: initializing Playwright session…")

                start_url = self._extract_url(goal)
                self._step_log.append(f"Navigate → {start_url}")
                nav_payload = self._make_payload("navigate", {"url": start_url})
                nav_res = self._call_mcp(http, "browser_navigate", nav_payload)
                yield self._status(f"🛠️ navigate → {start_url}")

                # First observation
                snapshot = self._browser_snapshot(http)
                if snapshot:
                    self._last_snapshots.append(snapshot)
                    yield self._status("📖 Snapshot captured (structured YAML).")
                    yield self._status(self._clip(snapshot, 1800))

                b64, pub = self._take_screenshot(http)
                if b64:
                    yield self._image_event(b64)
                    self._step_log.append("Screenshot displayed inline.")
                elif pub:
                    yield self._status(f"👀 Screenshot available at {pub}")

                # === ReAct Loop ===
                for step in range(1, self.MAX_STEPS + 1):
                    obs = self._build_observation(http, snapshot)

                    action = self._decide_next_action(goal, obs)
                    action_json = self._to_json(action)

                    if not action_json or "op" not in action_json:
                        if isinstance(action, str) and "done" in action.lower():
                            yield self._status("✅ Model indicated completion.")
                            break
                        yield self._status("ℹ️ No structured action detected; stopping.")
                        break

                    op = action_json.get("op")
                    if op in ("done", "finish", "stop"):
                        reason = action_json.get("reason", "No reason provided.")
                        yield self._status(f"✅ Done: {reason}")
                        break

                    nice = self._pretty_action(op, action_json)
                    self._step_log.append(nice)
                    yield self._status(f"🛠️ Step {step}: {nice}")

                    exec_ok, exec_msg = self._exec_op(http, op, action_json)
                    if not exec_ok:
                        self.session.last_error = exec_msg
                        self._step_log.append(f"⚠️ Action failed → {exec_msg}")
                        yield self._status(f"⚠️ Action failed → {exec_msg}")
                    else:
                        self._step_log.append(f"Executed: {op}")

                    snapshot = self._browser_snapshot(http)
                    if snapshot:
                        yield self._status("📖 Snapshot updated.")
                        yield self._status(self._clip(snapshot, 1800))
                        self._last_snapshots.append(snapshot)
                        self.session.last_snapshot = snapshot

                    b64, pub = self._take_screenshot(http)
                    if b64:
                        yield self._image_event(b64)
                        self._step_log.append("Screenshot displayed inline.")
                    elif pub:
                        yield self._status(f"👀 Screenshot available at {pub}")

                    if self._is_stuck():
                        yield self._status("🤔 Page state unchanged — stopping.")
                        break

                # Final summary
                final_summary = self._final_summary(goal, self._step_log, snapshot)
                yield self._status("📦 Preparing final answer…")
                yield final_summary
                yield self._status("✅ Finished.", done=True)

        except Exception as e:
            if self.debug:
                import traceback
                traceback.print_exc()
            self.session.last_error = str(e)
            yield self._status(f"💥 Pipeline error: {e}", done=True)

    # ----------------------------------------------------------
    # Helpers: Prompt, URL, Observation, Stuck
    def _extract_prompt(self, messages: List[dict]) -> Optional[str]:
        for m in reversed(messages):
            if m.get("role") == "user":
                c = m.get("content")
                if isinstance(c, str):
                    return c
                if isinstance(c, list):
                    texts = [b.get("text") for b in c if isinstance(b, dict) and b.get("type") == "text"]
                    txt = "\n".join(t for t in texts if t)
                    if txt:
                        return txt
        return None

    def _extract_url(self, text: str) -> str:
        url = None
        # full URL present?
        m = re.search(r"(https?://[^\s\"']+)", text) # Avoid trailing quotes
        if m:
            url = m.group(1)
        
        # domain-like (example.de, example.com)
        elif re.search(r"\b([\w-]+\.(com|org|net|edu|gov|info|io|ai|de|nl|fr|es|it|ch))\b", text, re.I):
             m = re.search(r"\b([\w-]+\.(com|org|net|edu|gov|info|io|ai|de|nl|fr|es|it|ch))\b", text, re.I)
             if m:
                url = f"https://{m.group(1)}"
        
        # Fallback to search if no clear URL
        else:
            # Use a search engine for ambiguous queries
            from urllib.parse import quote_plus
            query = re.sub(r'[^a-zA-Z0-9\s-]', '', text).strip()
            url = f"https://www.google.com/search?q={quote_plus(query)}"

        # ✅ FIX: Final sanitization to remove common trailing punctuation.
        if url:
            return url.strip().rstrip('.,;:"\'')
            
        return "https://www.google.com" # Default fallback


    def _build_observation(self, http, snapshot_text: Optional[str]) -> str:
        parts = []
        # Page URL + Title (lightweight query)
        try:
            # ✅ FIX: The API expects the key "expression", not "script".
            payload = {"expression": "({url: location.href, title: document.title})"}
            r = http.post(f"{self.MCPO_BASE_URL}/browser_evaluate", json=payload)
            if r.status_code == 200:
                data = r.json().get("result", {})
                parts.append(f"URL: {data.get('url','?')}")
                parts.append(f"TITLE: {data.get('title','?')}")
        except Exception:
            pass

        # Visible text (truncated) for context
        try:
            # ✅ FIX: The API expects the key "expression", not "script".
            payload = {"expression": "document.body.innerText.slice(0,4000)"}
            r = http.post(f"{self.MCPO_BASE_URL}/browser_evaluate", json=payload)
            if r.status_code == 200:
                txt = r.json().get("result", "") or ""
                parts.append("VISIBLE_TEXT:")
                parts.append(self._clip(txt, 1200))
        except Exception:
            pass

        # Structured snapshot
        if snapshot_text:
            parts.append("STRUCTURED SNAPSHOT:")
            parts.append(self._clip(snapshot_text, 4000))

        return "\n".join(parts)

    def _is_stuck(self) -> bool:
        if len(self._last_snapshots) < self.NO_PROGRESS_LIMIT:
            return False
        tail = self._last_snapshots[-self.NO_PROGRESS_LIMIT:]
        # crude identical check
        return all(s.strip() == tail[0].strip() for s in tail)

    # ----------------------------------------------------------
    # MCP calls: generic + snapshot + screenshot + exec
    def _call_mcp(self, http, endpoint: str, payload: dict = None):
        try:
            body = self._sanitize_payload(payload or {})
            r = http.post(f"{self.MCPO_BASE_URL}/{endpoint}", json=body)
            r.raise_for_status()
            data = r.json()
            return data.get("result") or data
        except Exception as e:
            return {"error": str(e)}

    def _browser_snapshot(self, http) -> Optional[str]:
        try:
            r = http.post(f"{self.MCPO_BASE_URL}/browser_snapshot")
            r.raise_for_status()
            data = r.json()
            result = data.get("result") if isinstance(data, dict) else str(data)
            # If JSON-ish, pretty YAML it for LLM
            if isinstance(result, str) and (result.strip().startswith("{") or result.strip().startswith("[")):
                result = yaml.dump(json.loads(result), sort_keys=False, allow_unicode=True)
            return result
        except Exception as e:
            return f"[snapshot error: {e}]"

    def _take_screenshot(self, http):
        try:
            filename = f"page-{time.strftime('%Y%m%dT%H%M%S')}.png"
<<<<<<< HEAD
            screenshot_payload = self._make_payload("take_screenshot", {"fullPage": True})
            r = http.post(
                f"{self.MCPO_BASE_URL}/{self._tool_endpoints['take_screenshot']}",
=======
            screenshot_payload = self._make_payload("screenshot", {"fullPage": True})
            r = http.post(
                f"{self.MCPO_BASE_URL}/browser_screenshot",
>>>>>>> 216e6992
                json=self._sanitize_payload(screenshot_payload),
            )
            r.raise_for_status()
            result = r.json() if r.headers.get("content-type", "").startswith("application/json") else None
            if isinstance(result, dict):
                b64 = result.get("result") or result.get("base64")
                if b64:
                    return b64, None
                path = result.get("path")
                if path and os.path.exists(path):
                    with open(path, "rb") as f:
                        b64 = base64.b64encode(f.read()).decode("utf-8")
                    return b64, None
            elif isinstance(result, str):
                return result, None
            # Fallback: try to load from shared directory if Playwright saved the file.
            local_path = os.path.join(self.LOCAL_IMG_DIR, filename)
            if os.path.exists(local_path):
                with open(local_path, "rb") as f:
                    b64 = base64.b64encode(f.read()).decode("utf-8")
                return b64, None
            return None, None
        except Exception as e:
            return None, f"[screenshot error: {e}]"

    def _exec_op(self, http, op: str, args: Dict) -> (bool, str):
        """Execute Playwright MCP operation with schema-correct payloads."""
        try:
<<<<<<< HEAD
            canonical = self._op_aliases.get(op, op)
            if canonical == "wait":
=======
            payload = None
            endpoint = None

            if op == "click":
                endpoint = "browser_click"
                payload = self._make_payload("click", args)

            elif op == "type":
                endpoint = "browser_type"
                payload = self._make_payload("type", args)

            elif op == "fill_form":
                endpoint = "browser_fill_form"
                payload = args

            elif op == "press":
                endpoint = "browser_press_key"
                payload = {"key": args.get("key", "Enter")}

            elif op == "hover":
                endpoint = "browser_hover"
                payload = self._make_payload("hover", args)

            elif op == "wait":
>>>>>>> 216e6992
                ms = int(args.get("ms", 1000))
                time.sleep(ms / 1000.0)
                return True, f"waited {ms}ms"

<<<<<<< HEAD
            endpoint = self._tool_endpoints.get(canonical)
            if not endpoint:
                return False, f"unknown op: {op}"

            payload = self._make_payload(canonical, args)
            body = self._sanitize_payload(payload)

            r = http.post(f"{self.MCPO_BASE_URL}/{endpoint}", json=body)
            if r.status_code >= 400:
                msg = r.text[:250]
                if r.status_code == 422:
                    msg += " (Hint: The request body may not match the API's expected schema.)"
                return False, f"{op}: HTTP {r.status_code} - {msg}"
            return True, r.text[:200]

=======
            elif op == "navigate":
                endpoint = "browser_navigate"
                payload = self._make_payload("navigate", args)

            elif op == "scroll":
                endpoint = "browser_scroll"
                payload = self._make_payload("scroll", args)

            else:
                return False, f"unknown op: {op}"

            # Centralized request sending
            if endpoint and payload is not None:
                body = self._sanitize_payload(payload)
                r = http.post(f"{self.MCPO_BASE_URL}/{endpoint}", json=body)
                if r.status_code >= 400:
                    msg = r.text[:250]
                    # Provide a clearer hint for 422 errors
                    if r.status_code == 422:
                        msg += " (Hint: The request body may not match the API's expected schema.)"
                    return False, f"{op}: HTTP {r.status_code} - {msg}"
                return True, r.text[:200]
            
            return False, f"Could not execute op: {op}"

>>>>>>> 216e6992
        except ValueError as e:
            return False, str(e)
        except Exception as e:
            return False, f"{op} execution error: {e}"


    def _make_payload(self, op: str, args: Optional[Dict]) -> Dict:
        """Map high-level actions to the Playwright MCP request schema."""
        args = args or {}
<<<<<<< HEAD
        op = self._op_aliases.get(op, op)
=======
>>>>>>> 216e6992

        if op in {"click", "hover"}:
            ref = args.get("ref")
            selector = args.get("selector")
            if ref:
<<<<<<< HEAD
                body: Dict[str, Union[str, bool]] = {"ref": ref}
            elif selector:
                body = {"selector": selector}
            else:
                raise ValueError(f"{op} requires 'ref' or 'selector'")
            if op == "click":
                if "doubleClick" in args:
                    body["doubleClick"] = bool(args["doubleClick"])
                if "button" in args:
                    body["button"] = str(args["button"])
            return body
=======
                return {"ref": ref}
            if selector:
                return {"selector": selector}
            raise ValueError(f"{op} requires 'ref' or 'selector'")
>>>>>>> 216e6992

        if op == "type":
            text = args.get("text")
            ref = args.get("ref")
            selector = args.get("selector")
            if not text:
                raise ValueError("type requires 'text'")
            body: Dict[str, Union[str, bool]] = {"text": text}
            if ref:
                body["ref"] = ref
            elif selector:
                body["selector"] = selector
            else:
                raise ValueError("type requires 'ref' or 'selector'")
            if "submit" in args:
                body["submit"] = bool(args["submit"])
            return body

<<<<<<< HEAD
        if op == "press":
            key = args.get("key") or args.get("keys")
            if not key:
                raise ValueError("press requires 'key'")
            body: Dict[str, Union[str, bool]] = {"key": str(key)}
            if args.get("ref"):
                body["ref"] = args["ref"]
            elif args.get("selector"):
                body["selector"] = args["selector"]
            return body

=======
>>>>>>> 216e6992
        if op == "navigate":
            url = args.get("url")
            if not url:
                raise ValueError("navigate requires 'url'")
            return {"url": url}

<<<<<<< HEAD
        if op == "take_screenshot":
=======
        if op == "screenshot":
>>>>>>> 216e6992
            body: Dict[str, bool] = {}
            if "fullPage" in args:
                body["fullPage"] = bool(args["fullPage"])
            return body

        if op == "scroll":
            direction = args.get("direction")
            if direction not in {"up", "down"}:
                raise ValueError("scroll requires 'direction' of 'up' or 'down'")
            body: Dict[str, Union[str, bool]] = {"direction": direction}
            if args.get("ref"):
                body["ref"] = args["ref"]
<<<<<<< HEAD
            elif args.get("selector"):
                body["selector"] = args["selector"]
            return body

        if op == "evaluate":
            function = args.get("function")
            if not function:
                raise ValueError("evaluate requires 'function'")
            body: Dict[str, str] = {"function": function}
            if args.get("ref"):
                body["ref"] = args["ref"]
            if args.get("element"):
                body["element"] = args["element"]
            elif args.get("selector"):
                body["element"] = args["selector"]
            return body

        if op == "close":
            return {}

        if op == "resize":
            width = args.get("width")
            height = args.get("height")
            if width is None or height is None:
                raise ValueError("resize requires 'width' and 'height'")
            return {"width": int(width), "height": int(height)}

        if op == "snapshot":
            return {}

        if op == "drag":
            body: Dict[str, str] = {}
            start_ref = args.get("startRef") or args.get("start_ref")
            start_selector = args.get("startSelector") or args.get("start_selector")
            end_ref = args.get("endRef") or args.get("end_ref")
            end_selector = args.get("endSelector") or args.get("end_selector")
            if start_ref:
                body["startRef"] = start_ref
            elif start_selector:
                body["startSelector"] = start_selector
            else:
                raise ValueError("drag requires 'startRef' or 'startSelector'")
            if end_ref:
                body["endRef"] = end_ref
            elif end_selector:
                body["endSelector"] = end_selector
            else:
                raise ValueError("drag requires 'endRef' or 'endSelector'")
            return body

        if op == "select_option":
            values = args.get("values") or args.get("value")
            if isinstance(values, str):
                values = [values]
            if not values or not isinstance(values, (list, tuple)):
                raise ValueError("select_option requires 'values' list")
            body: Dict[str, Union[str, List[str]]] = {"values": list(values)}
            if args.get("ref"):
                body["ref"] = args["ref"]
            elif args.get("selector"):
                body["selector"] = args["selector"]
            else:
                raise ValueError("select_option requires 'ref' or 'selector'")
            return body

        if op == "mouse_move_xy":
            x = args.get("x")
            y = args.get("y")
            if x is None or y is None:
                raise ValueError("mouse_move requires 'x' and 'y'")
            return {"x": float(x), "y": float(y)}

        if op == "mouse_click_xy":
            x = args.get("x")
            y = args.get("y")
            if x is None or y is None:
                raise ValueError("mouse_click requires 'x' and 'y'")
            body: Dict[str, Union[float, str]] = {"x": float(x), "y": float(y)}
            if args.get("button"):
                body["button"] = str(args["button"])
            return body

        if op == "handle_dialog":
            if "accept" not in args:
                raise ValueError("handle_dialog requires 'accept'")
            return {"accept": bool(args["accept"])}

        if op == "network_requests":
            return {}

        if op == "console_messages":
            return {}

        if op == "file_upload":
            paths = args.get("paths") or args.get("path")
            if isinstance(paths, str):
                paths = [paths]
            if not paths or not isinstance(paths, (list, tuple)):
                raise ValueError("file_upload requires 'paths' list")
            return {"paths": list(paths)}

        if op == "fill_form":
            fields = args.get("fields") if isinstance(args, dict) else args
            if not isinstance(fields, list):
                raise ValueError("fill_form requires 'fields' list")
            return {"fields": fields}

=======
            return body

>>>>>>> 216e6992
        raise ValueError(f"Unsupported payload request for op '{op}'")

    def _sanitize_payload(self, body: Optional[Dict]) -> Dict:
        body = dict(body or {})
        if "element" in body and isinstance(body["element"], dict) and "ref" in body["element"]:
            body["ref"] = body["element"]["ref"]
            del body["element"]
        elif "element" in body and isinstance(body["element"], str):
            body["selector"] = body["element"]
            del body["element"]
        return body


    # ----------------------------------------------------------
    # LLM calls: decide next action + final summary
    def _decide_next_action(self, goal: str, observation: str) -> str:
        """
        Returns either:
         - JSON string like {"op":"click","ref":"e14"} / {"op":"type","ref":"e22","text":"Aachen"}
         - or a natural language statement (we handle missing JSON)
        """
        sys = (
            "You are a web navigation reasoning engine.\n"
            "You receive STRUCTURED SNAPSHOT (with [ref=e##]) and visible text.\n"
            "Choose ONE next action in JSON when possible.\n"
            "Allowed ops: navigate(url), click(ref|selector,doubleClick?,button?), type(ref|selector,text,submit?), "
            "press(key,ref|selector?), hover(ref|selector), scroll(direction,ref?), wait(ms), "
            "take_screenshot(fullPage?), snapshot(), evaluate(function,ref?|element?), drag(startRef/startSelector,endRef/endSelector), "
            "select_option(ref|selector,values), mouse_move(x,y), mouse_click(x,y,button?), handle_dialog(accept), "
            "file_upload(paths), fill_form(fields), resize(width,height), close(), network_requests(), console_messages(), done(reason).\n"
            "Return ONLY JSON when you can. If already done, use {\"op\":\"done\",\"reason\":\"...\"}."
        )
        messages = [
            {"role": "system", "content": sys},
            {"role": "user", "content": f"Goal: {goal}\n\n{observation}"},
        ]
        return self._chat(messages)

    def _final_summary(self, goal: str, steps: List[str], last_snapshot: Optional[str]) -> str:
        # Try LLM summary; if it fails, fallback to deterministic summary.
        bullets = "\n".join(f"- {s}" for s in steps[-12:])
        prompt = (
            "Summarize the browsing session clearly for the user. "
            "Explain what was attempted, what worked, and the final state. "
            "Keep it concise and actionable.\n\n"
            f"Goal: {goal}\nRecent steps:\n{bullets}\n"
            "If a screenshot URL is mentioned, include it as the result link."
        )
        messages = [
            {"role": "system", "content": "You write clear, concise summaries for non-technical users."},
            {"role": "user", "content": prompt},
        ]
        summary = self._chat(messages, expect_json=False)
        if summary.startswith("❌"):
            # Fallback
            final = ["### Result",
                     f"- Goal: {goal}",
                     f"- Steps executed: {len(steps)}",
                     "- Recent actions:"]
            final += [f"  {s}" for s in steps[-6:]]
            return "\n".join(final)
        return summary

    def _chat(self, messages: List[Dict], expect_json: bool = False) -> str:
        payload = {
            "model": self.MODEL_NAME,
            "messages": messages,
            "stream": False,
        }
        headers = {}
        if self.OPENAI_API_KEY:
            headers["Authorization"] = f"Bearer {self.OPENAI_API_KEY}"

        try:
            # Some OpenAI-compatible servers use /api/chat/completions (OpenWebUI),
            # others use /v1/chat/completions. Try /v1 first, then fallback.
            url1 = f"{self.OPENAI_BASE.rstrip('/')}/v1/chat/completions"
            r = httpx.post(url1, json=payload, headers=headers, timeout=90)
            if r.status_code == 404:
                url2 = f"{self.OPENAI_BASE.rstrip('/')}/api/chat/completions"
                r = httpx.post(url2, json=payload, headers=headers, timeout=90)
            r.raise_for_status()
            data = r.json()
            return data["choices"][0]["message"]["content"]
        except Exception as e:
            return f"❌ LLM error: {e}"

    # ----------------------------------------------------------
    # Utilities
    def _to_json(self, s: str) -> Optional[Dict]:
        if not isinstance(s, str):
            return None
        # Extract first {...} block
        try:
            start = s.find("{")
            end = s.rfind("}")
            if start != -1 and end != -1 and end > start:
                return json.loads(s[start:end+1])
        except Exception:
            pass
        return None

    def _pretty_action(self, op: str, a: Dict) -> str:
        canonical = self._op_aliases.get(op, op)
        if canonical == "navigate":
            return f"navigate → {a.get('url','')}"
        if canonical == "click":
            target = a.get("ref") or a.get("selector") or "?"
            dbl = " (double)" if a.get("doubleClick") else ""
            button = f" [{a.get('button')}]" if a.get("button") else ""
            return f"click{dbl}{button} → {target}"
        if canonical == "type":
            target = a.get("ref") or a.get("selector") or "?"
            text = a.get("text","")
            submit = " (submit)" if a.get("submit") else ""
            return f"type{submit} → {target} = '{text}'"
        if canonical == "press":
            target = a.get("ref") or a.get("selector")
            scope = f" on {target}" if target else ""
            return f"press → {a.get('key','Enter')}{scope}"
        if canonical == "hover":
            target = a.get("ref") or a.get("selector") or "?"
            return f"hover → {target}"
        if canonical == "scroll":
            direction = a.get("direction", "?")
            target = a.get("ref") or a.get("selector")
            scope = f" around {target}" if target else ""
            return f"scroll {direction}{scope}"
        if canonical == "take_screenshot":
            mode = " fullPage" if a.get("fullPage") else ""
            return f"screenshot{mode}"
        if canonical == "snapshot":
            return "snapshot"
        if canonical == "evaluate":
            return "evaluate JS"
        if canonical == "drag":
            start = a.get("startRef") or a.get("startSelector") or "?"
            end = a.get("endRef") or a.get("endSelector") or "?"
            return f"drag {start} → {end}"
        if canonical == "select_option":
            target = a.get("ref") or a.get("selector") or "?"
            values = ",".join(a.get("values", [])) if isinstance(a.get("values"), list) else a.get("values", "")
            return f"select_option → {target} = [{values}]"
        if canonical == "mouse_move_xy":
            return f"mouse_move → ({a.get('x')},{a.get('y')})"
        if canonical == "mouse_click_xy":
            button = f" [{a.get('button')}]" if a.get("button") else ""
            return f"mouse_click{button} → ({a.get('x')},{a.get('y')})"
        if canonical == "handle_dialog":
            return "handle_dialog → accept" if a.get("accept") else "handle_dialog → dismiss"
        if canonical == "file_upload":
            return f"file_upload → {len(a.get('paths', []))} file(s)"
        if canonical == "fill_form":
            return f"fill_form → {len(a.get('fields', []))} field(s)"
        if canonical == "resize":
            return f"resize → {a.get('width')}x{a.get('height')}"
        if canonical == "close":
            return "close browser"
        if canonical == "network_requests":
            return "fetch network requests"
        if canonical == "console_messages":
            return "fetch console messages"
        if canonical == "wait":
            return f"wait → {a.get('ms',1000)}ms"
        return f"{op}"

    def _clip(self, text: str, n: int) -> str:
        if not isinstance(text, str):
            text = str(text)
        return text if len(text) <= n else text[:n] + "\n..."

    def _status(self, description: str, done: bool = False) -> Dict:
        return {"event": {"type": "status", "data": {"description": description, "done": done}}}

    def _image_event(self, b64img: str) -> Dict:
        return {"event": {"type": "image", "data": {"mime_type": "image/png", "base64": b64img}}}

    # ----------------------------------------------------------
    # Intent + goal helpers
    def _infer_intent(self, message: Optional[str]) -> str:
        """Heuristically detect whether a prompt is small-talk or navigation work."""

        if not message:
            return "tool"

        text = message.strip().lower()
        if not text:
            return "tool"

        if "http://" in text or "https://" in text:
            return "tool"

        nav_keywords = (
            "navigate",
            "open",
            "search",
            "browser",
            "website",
            "page",
            "click",
            "scroll",
            "type",
            "fill",
            "visit",
            "go to",
        )
        if any(kw in text for kw in nav_keywords):
            return "tool"

        chat_markers = ("hi", "hello", "hey", "thank", "thanks", "how are")
        if any(text.startswith(marker) for marker in chat_markers):
            return "chat"

        if text.endswith("?") and not any(kw in text for kw in nav_keywords):
            return "chat"

        if len(text.split()) <= 6 and not any(kw in text for kw in nav_keywords):
            return "chat"

        return "tool"

    def _rewrite_goal(self, goal: str) -> str:
        """Normalize user instructions and append context from the active session."""

        cleaned = (goal or "").strip()
        if not cleaned:
            return ""

        # Collapse internal whitespace so the goal stays compact for the LLM call.
        cleaned = re.sub(r"\s+", " ", cleaned)

        session = getattr(self, "session", None)
        context_bits: List[str] = []
        if session:
            last_error = getattr(session, "last_error", None)
            if last_error:
                context_bits.append(f"Previous error to avoid: {last_error}")

            last_snapshot = getattr(session, "last_snapshot", None)
            if last_snapshot:
                context_bits.append("Continue from the current page state; avoid reloading unnecessarily.")

        if context_bits:
            cleaned = f"{cleaned}. " + " ".join(context_bits)

        return cleaned<|MERGE_RESOLUTION|>--- conflicted
+++ resolved
@@ -352,15 +352,9 @@
     def _take_screenshot(self, http):
         try:
             filename = f"page-{time.strftime('%Y%m%dT%H%M%S')}.png"
-<<<<<<< HEAD
-            screenshot_payload = self._make_payload("take_screenshot", {"fullPage": True})
-            r = http.post(
-                f"{self.MCPO_BASE_URL}/{self._tool_endpoints['take_screenshot']}",
-=======
             screenshot_payload = self._make_payload("screenshot", {"fullPage": True})
             r = http.post(
                 f"{self.MCPO_BASE_URL}/browser_screenshot",
->>>>>>> 216e6992
                 json=self._sanitize_payload(screenshot_payload),
             )
             r.raise_for_status()
@@ -389,10 +383,6 @@
     def _exec_op(self, http, op: str, args: Dict) -> (bool, str):
         """Execute Playwright MCP operation with schema-correct payloads."""
         try:
-<<<<<<< HEAD
-            canonical = self._op_aliases.get(op, op)
-            if canonical == "wait":
-=======
             payload = None
             endpoint = None
 
@@ -417,28 +407,10 @@
                 payload = self._make_payload("hover", args)
 
             elif op == "wait":
->>>>>>> 216e6992
                 ms = int(args.get("ms", 1000))
                 time.sleep(ms / 1000.0)
                 return True, f"waited {ms}ms"
 
-<<<<<<< HEAD
-            endpoint = self._tool_endpoints.get(canonical)
-            if not endpoint:
-                return False, f"unknown op: {op}"
-
-            payload = self._make_payload(canonical, args)
-            body = self._sanitize_payload(payload)
-
-            r = http.post(f"{self.MCPO_BASE_URL}/{endpoint}", json=body)
-            if r.status_code >= 400:
-                msg = r.text[:250]
-                if r.status_code == 422:
-                    msg += " (Hint: The request body may not match the API's expected schema.)"
-                return False, f"{op}: HTTP {r.status_code} - {msg}"
-            return True, r.text[:200]
-
-=======
             elif op == "navigate":
                 endpoint = "browser_navigate"
                 payload = self._make_payload("navigate", args)
@@ -464,7 +436,6 @@
             
             return False, f"Could not execute op: {op}"
 
->>>>>>> 216e6992
         except ValueError as e:
             return False, str(e)
         except Exception as e:
@@ -474,33 +445,15 @@
     def _make_payload(self, op: str, args: Optional[Dict]) -> Dict:
         """Map high-level actions to the Playwright MCP request schema."""
         args = args or {}
-<<<<<<< HEAD
-        op = self._op_aliases.get(op, op)
-=======
->>>>>>> 216e6992
 
         if op in {"click", "hover"}:
             ref = args.get("ref")
             selector = args.get("selector")
             if ref:
-<<<<<<< HEAD
-                body: Dict[str, Union[str, bool]] = {"ref": ref}
-            elif selector:
-                body = {"selector": selector}
-            else:
-                raise ValueError(f"{op} requires 'ref' or 'selector'")
-            if op == "click":
-                if "doubleClick" in args:
-                    body["doubleClick"] = bool(args["doubleClick"])
-                if "button" in args:
-                    body["button"] = str(args["button"])
-            return body
-=======
                 return {"ref": ref}
             if selector:
                 return {"selector": selector}
             raise ValueError(f"{op} requires 'ref' or 'selector'")
->>>>>>> 216e6992
 
         if op == "type":
             text = args.get("text")
@@ -519,31 +472,13 @@
                 body["submit"] = bool(args["submit"])
             return body
 
-<<<<<<< HEAD
-        if op == "press":
-            key = args.get("key") or args.get("keys")
-            if not key:
-                raise ValueError("press requires 'key'")
-            body: Dict[str, Union[str, bool]] = {"key": str(key)}
-            if args.get("ref"):
-                body["ref"] = args["ref"]
-            elif args.get("selector"):
-                body["selector"] = args["selector"]
-            return body
-
-=======
->>>>>>> 216e6992
         if op == "navigate":
             url = args.get("url")
             if not url:
                 raise ValueError("navigate requires 'url'")
             return {"url": url}
 
-<<<<<<< HEAD
-        if op == "take_screenshot":
-=======
         if op == "screenshot":
->>>>>>> 216e6992
             body: Dict[str, bool] = {}
             if "fullPage" in args:
                 body["fullPage"] = bool(args["fullPage"])
@@ -556,118 +491,8 @@
             body: Dict[str, Union[str, bool]] = {"direction": direction}
             if args.get("ref"):
                 body["ref"] = args["ref"]
-<<<<<<< HEAD
-            elif args.get("selector"):
-                body["selector"] = args["selector"]
             return body
 
-        if op == "evaluate":
-            function = args.get("function")
-            if not function:
-                raise ValueError("evaluate requires 'function'")
-            body: Dict[str, str] = {"function": function}
-            if args.get("ref"):
-                body["ref"] = args["ref"]
-            if args.get("element"):
-                body["element"] = args["element"]
-            elif args.get("selector"):
-                body["element"] = args["selector"]
-            return body
-
-        if op == "close":
-            return {}
-
-        if op == "resize":
-            width = args.get("width")
-            height = args.get("height")
-            if width is None or height is None:
-                raise ValueError("resize requires 'width' and 'height'")
-            return {"width": int(width), "height": int(height)}
-
-        if op == "snapshot":
-            return {}
-
-        if op == "drag":
-            body: Dict[str, str] = {}
-            start_ref = args.get("startRef") or args.get("start_ref")
-            start_selector = args.get("startSelector") or args.get("start_selector")
-            end_ref = args.get("endRef") or args.get("end_ref")
-            end_selector = args.get("endSelector") or args.get("end_selector")
-            if start_ref:
-                body["startRef"] = start_ref
-            elif start_selector:
-                body["startSelector"] = start_selector
-            else:
-                raise ValueError("drag requires 'startRef' or 'startSelector'")
-            if end_ref:
-                body["endRef"] = end_ref
-            elif end_selector:
-                body["endSelector"] = end_selector
-            else:
-                raise ValueError("drag requires 'endRef' or 'endSelector'")
-            return body
-
-        if op == "select_option":
-            values = args.get("values") or args.get("value")
-            if isinstance(values, str):
-                values = [values]
-            if not values or not isinstance(values, (list, tuple)):
-                raise ValueError("select_option requires 'values' list")
-            body: Dict[str, Union[str, List[str]]] = {"values": list(values)}
-            if args.get("ref"):
-                body["ref"] = args["ref"]
-            elif args.get("selector"):
-                body["selector"] = args["selector"]
-            else:
-                raise ValueError("select_option requires 'ref' or 'selector'")
-            return body
-
-        if op == "mouse_move_xy":
-            x = args.get("x")
-            y = args.get("y")
-            if x is None or y is None:
-                raise ValueError("mouse_move requires 'x' and 'y'")
-            return {"x": float(x), "y": float(y)}
-
-        if op == "mouse_click_xy":
-            x = args.get("x")
-            y = args.get("y")
-            if x is None or y is None:
-                raise ValueError("mouse_click requires 'x' and 'y'")
-            body: Dict[str, Union[float, str]] = {"x": float(x), "y": float(y)}
-            if args.get("button"):
-                body["button"] = str(args["button"])
-            return body
-
-        if op == "handle_dialog":
-            if "accept" not in args:
-                raise ValueError("handle_dialog requires 'accept'")
-            return {"accept": bool(args["accept"])}
-
-        if op == "network_requests":
-            return {}
-
-        if op == "console_messages":
-            return {}
-
-        if op == "file_upload":
-            paths = args.get("paths") or args.get("path")
-            if isinstance(paths, str):
-                paths = [paths]
-            if not paths or not isinstance(paths, (list, tuple)):
-                raise ValueError("file_upload requires 'paths' list")
-            return {"paths": list(paths)}
-
-        if op == "fill_form":
-            fields = args.get("fields") if isinstance(args, dict) else args
-            if not isinstance(fields, list):
-                raise ValueError("fill_form requires 'fields' list")
-            return {"fields": fields}
-
-=======
-            return body
-
->>>>>>> 216e6992
         raise ValueError(f"Unsupported payload request for op '{op}'")
 
     def _sanitize_payload(self, body: Optional[Dict]) -> Dict:
