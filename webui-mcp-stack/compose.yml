version: "3.9"

networks:
  mcpnet:
    driver: bridge

services:
  playwright-mcp:
    image: mcr.microsoft.com/playwright/mcp:latest
    container_name: playwright-mcp
    shm_size: "2g"
    entrypoint: ["node", "cli.js"]
    command: ["--headless", "--browser", "chromium", "--no-sandbox",
              "--host", "0.0.0.0", "--port", "8931",
              "--user-data-dir", "/pw-user-data",
              "--isolated", "--allowed-hosts", "*", "--allowed-origins", "*",
              "--caps=vision,pdf,install"]
    volumes:
      - ./exports:/tmp/playwright-output
    networks:
      - mcpnet
    restart: unless-stopped

  ui-tars-mcp:
    image: node:22-slim
    container_name: ui-tars-mcp
    shm_size: "1g"
    environment:
      - LANG=en_US.UTF-8
      - NODE_ENV=production
    command: >-
      bash -c "
      set -euo pipefail;
      apt-get update;
      apt-get install -y wget gnupg ca-certificates fonts-liberation libxss1 dbus dbus-x11;
      wget -q -O - https://dl.google.com/linux/linux_signing_key.pub | gpg --dearmor -o /usr/share/keyrings/googlechrome-linux-keyring.gpg;
      echo 'deb [arch=amd64 signed-by=/usr/share/keyrings/googlechrome-linux-keyring.gpg] http://dl.google.com/linux/chrome/deb/ stable main' > /etc/apt/sources.list.d/google.list;
      apt-get update;
      apt-get install -y google-chrome-stable;
      npm install -g @agent-infra/mcp-server-browser@latest;
      mcp-server-browser --port 8000;
      "
    networks:
      - mcpnet
    restart: unless-stopped

  mcpo:
<<<<<<< HEAD
    build:
      context: ./mcpo
=======
    image: ghcr.io/open-webui/mcpo:latest
>>>>>>> 2acf1129
    container_name: mcpo
    depends_on:
      - playwright-mcp
      - ui-tars-mcp
    volumes:
<<<<<<< HEAD
      - ./mcpo/config.json:/config/config.json:ro
      - ./exports:/app/public
=======
      - ./mcpo:/config:ro
    command: >-
      mcpo --config /config/config.json --host 0.0.0.0 --port 3879 --server-type streamable-http
>>>>>>> 2acf1129
    ports:
      - "3880:3879"
    networks:
      - mcpnet
    restart: unless-stopped

  screenshot-viewer:
    image: nginx:alpine
    container_name: screenshot-viewer
    depends_on:
      - playwright-mcp
    volumes:
      - ./exports:/usr/share/nginx/html:ro
    ports:
      - "3888:80"
    networks:
      - mcpnet
    restart: unless-stopped<|MERGE_RESOLUTION|>--- conflicted
+++ resolved
@@ -45,25 +45,15 @@
     restart: unless-stopped
 
   mcpo:
-<<<<<<< HEAD
-    build:
-      context: ./mcpo
-=======
     image: ghcr.io/open-webui/mcpo:latest
->>>>>>> 2acf1129
     container_name: mcpo
     depends_on:
       - playwright-mcp
       - ui-tars-mcp
     volumes:
-<<<<<<< HEAD
-      - ./mcpo/config.json:/config/config.json:ro
-      - ./exports:/app/public
-=======
       - ./mcpo:/config:ro
     command: >-
       mcpo --config /config/config.json --host 0.0.0.0 --port 3879 --server-type streamable-http
->>>>>>> 2acf1129
     ports:
       - "3880:3879"
     networks:
